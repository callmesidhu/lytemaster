--- conflicted
+++ resolved
@@ -34,8 +34,6 @@
   { name: "News", href: "#", dropdown: null },
   { name: "Contact", href: "#", dropdown: false },
 ];
-
-
 
 const variants = {
   navbar:
@@ -172,14 +170,9 @@
   }, [width]);
   return (
     <nav className={`${variants.navbar} z-50`}>
-<<<<<<< HEAD
       <Link href={"/"}>
-        <h1 className="text-center text-3xl font-dmSerifDisplay">LyteMaster</h1>
+        <img className="h-[100%]" src="/logo.svg" alt="" />
       </Link>
-=======
-      {/* <h1 className="text-center text-3xl font-dmSerifDisplay">LyteMaster</h1> */}
-      <img  className="h-[100%]" src="/logo.svg" alt="" />
->>>>>>> d9339929
       {isMobile && !navrailOpen && (
         <MenuButton navrailOpen={navrailOpen} setNavrailOpen={setNavrailOpen} />
       )}
